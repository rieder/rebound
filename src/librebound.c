/**
 * @file 	librebound.c
 * @brief 	Declarations and functions for shared library.
 * @author 	Hanno Rein <hanno@hanno-rein.de>
 * 		Dave Spiegel <dave@ias.edu>
 * 
 * @section 	LICENSE
 * Copyright (c) 2015 Hanno Rein, Dave Spiegel, Daniel Tamayo
 *
 * This file is part of rebound.
 *
 * rebound is free software: you can redistribute it and/or modify
 * it under the terms of the GNU General Public License as published by
 * the Free Software Foundation, either version 3 of the License, or
 * (at your option) any later version.
 *
 * rebound is distributed in the hope that it will be useful,
 * but WITHOUT ANY WARRANTY; without even the implied warranty of
 * MERCHANTABILITY or FITNESS FOR A PARTICULAR PURPOSE.  See the
 * GNU General Public License for more details.
 *
 * You should have received a copy of the GNU General Public License
 * along with rebound.  If not, see <http://www.gnu.org/licenses/>.
 *
 */


#include <stdio.h>
#include <stdlib.h>
#include <unistd.h>
#include <math.h>
#include <time.h>
#include <sys/time.h>
#include <string.h>
#include "particle.h"
#include "gravity.h"
#include "particle.h"
#include "main.h"
#include "librebound.h"
#include "boundaries.h"
#include "integrator.h"
#include "integrator_whfast.h"

// Default values of parameters and constants
double dt 	= 0.01;	
double t 	= 0;
double tmax	= 0;
double G 	= 1;
double softening = 0;
double timing 	= 0;
int closeEncounterPi = -1;
int closeEncounterPj = -1;
extern int Nmax;	
extern int iter;  // TODO DEBUG
const char *build_str = __DATE__ " " __TIME__;




// Function pointer to additional forces
void (*problem_additional_forces) (void) = NULL;
void (*problem_additional_forces_with_parameters) (struct particle* particles, double t, double dt, double G, int N, int N_megno) = NULL;
void (*problem_post_timestep_modifications) (void) = NULL;
void (*problem_post_timestep_modifications_with_parameters) (struct particle* particles, double t, double dt, double G, int N, int N_megno) = NULL;  

// Particle getter/setter methods.
void setp(struct particle* _p){
	free(particles);
	particles = malloc(sizeof(struct particle)*N);
	memcpy(particles,_p,sizeof(struct particle)*N);
}
struct particle particle_get(int i){
	return particles[i];
}
struct particle* particles_get(void){
	return particles;
}
void set_additional_forces(void (* _cb)(void)){
	problem_additional_forces = _cb;
}
void set_additional_forces_with_parameters(void (* _cb)(struct particle* particles, double t, double dt, double G, int N, int N_megno)){
	problem_additional_forces_with_parameters = _cb;
}
void set_post_timestep_modifications(void (* _cb)(void)){
	problem_post_timestep_modifications = _cb;
}
void set_post_timestep_modifications_with_parameters(void (* _cb)(struct particle* particles, double t, double dt, double G, int N, int N_megno)){
	problem_post_timestep_modifications_with_parameters = _cb;
}

void set_integrator(int i){
	integrator = i;
}

// Integrate for 1 step
void rebound_step(int do_timing){
    struct timeval tim;
	double timing_initial, timing_final;
	if (do_timing){
		gettimeofday(&tim, NULL);
		timing_initial = tim.tv_sec+(tim.tv_usec/1000000.0);
	}
	integrator_part1();
	gravity_calculate_acceleration();
	if (N_megno){
		gravity_calculate_variational_acceleration();
	}
	if (problem_additional_forces) problem_additional_forces();
	if (problem_additional_forces_with_parameters) problem_additional_forces_with_parameters(particles, t, dt, G, N, N_megno);
	integrator_part2();
<<<<<<< HEAD
	gettimeofday(&tim, NULL);
	double timing_final = tim.tv_sec+(tim.tv_usec/1000000.0);
	timing = timing_final-timing_initial;
}

void integrator_set(int i){
	integrator = i;
}

// Integrate for 1 step
void reset(void){ 
	dt 		= 0.01;
	t 		= 0;
	tmax		= 0;
	G 		= 1;
	softening 	= 0;
	N 		= 0;
	Nmax 		= 0;
	N_active 	= -1;
	N_megno 	= 0;
	N_megno2 	= 0;
	N_megnopp 	= 1;
	iter		= 0;
	timing		= 0.;
	free(particles);
	particles 	= NULL;
	problem_additional_forces = NULL;
	problem_additional_forces_with_parameters = NULL;
	integrator_reset();
	struct timeval tim;
	gettimeofday(&tim, NULL);
	srand ( tim.tv_usec + getpid());
=======
	if (problem_post_timestep_modifications){
		integrator_synchronize();
		problem_post_timestep_modifications();
		integrator_whfast_recalculate_jacobi_this_timestep = 1;
	}
	if (problem_post_timestep_modifications_with_parameters){
		integrator_synchronize();
		problem_post_timestep_modifications_with_parameters(particles, t, dt, G, N, N_megno);
		integrator_whfast_recalculate_jacobi_this_timestep = 1;
	}
	if (do_timing){
		gettimeofday(&tim, NULL);
		timing_final = tim.tv_sec+(tim.tv_usec/1000000.0);
		timing = timing_final-timing_initial;
	}
>>>>>>> 223bd87c
}

// Integrate until t=_tmax (or slightly more if exact_finish_time=0)
// Return values:
//   0 = All good
//   1 = No particles left
//   2 = Particle distance exceeds maxR
//   3 = Close encounter closer than minD
int rebound_integrate(double _tmax, int exact_finish_time, double maxR, double minD){
	struct timeval tim;
	gettimeofday(&tim, NULL);
	double timing_initial = tim.tv_sec+(tim.tv_usec/1000000.0);
	tmax = _tmax;
	double dt_last_done = dt;
	int last_step = 0;
	int ret_value = 0;
	const double dtsign = copysign(1.,dt); 				// Used to determine integration direction
	while(t*dtsign<tmax*dtsign && last_step<2 && ret_value==0){
		if (N<=0){
			fprintf(stderr,"\n\033[1mError!\033[0m No particles found. Exiting.\n");
			return(1);
		}
		rebound_step(0); 								// 0 to not do timing within step
		if ((t+dt)*dtsign>=tmax*dtsign && exact_finish_time==1){
			integrator_synchronize();
			dt = tmax-t;
			last_step++;
		}else{
			dt_last_done = dt;
		}
		if (maxR){
			// Check for escaping particles
			const double maxR2 = maxR*maxR;
			for (int i=0;i<N-N_megno;i++){
				struct particle p = particles[i];
				double r2 = p.x*p.x + p.y*p.y + p.z*p.z;
				if (r2>maxR2){
					ret_value = 2;
				}
			}
		}
		if (minD){
			// Check for close encounters
			const double minD2 = minD*minD;
			for (int i=0;i<N-N_megno;i++){
				struct particle pi = particles[i];
				for (int j=0;j<i;j++){
					struct particle pj = particles[j];
					const double x = pi.x-pj.x;
					const double y = pi.y-pj.y;
					const double z = pi.z-pj.z;
					const double r2 = x*x + y*y + z*z;
					if (r2<minD2){
						ret_value = 3;
						closeEncounterPi = i;
						closeEncounterPj = j;
					}
				}
			}
		}
	}
	integrator_synchronize();
	dt = dt_last_done;
	gettimeofday(&tim, NULL);
	double timing_final = tim.tv_sec+(tim.tv_usec/1000000.0);
	timing = timing_final-timing_initial;
	return ret_value;
}

void reset(void){ 
	dt 		= 0.01;
	t 		= 0;
	tmax		= 0;
	G 		= 1;
	softening 	= 0;
	N 		= 0;
	Nmax 		= 0;
	N_active 	= -1;
	N_megno 	= 0;
	iter		= 0;
	timing		= 0.;
	free(particles);
	particles 	= NULL;
	problem_additional_forces = NULL;
	problem_additional_forces_with_parameters = NULL;
	problem_post_timestep_modifications = NULL;
	problem_post_timestep_modifications_with_parameters = NULL;
	integrator_reset();
	struct timeval tim;
	gettimeofday(&tim, NULL);
	srand ( tim.tv_usec + getpid());
}
	 <|MERGE_RESOLUTION|>--- conflicted
+++ resolved
@@ -108,40 +108,6 @@
 	if (problem_additional_forces) problem_additional_forces();
 	if (problem_additional_forces_with_parameters) problem_additional_forces_with_parameters(particles, t, dt, G, N, N_megno);
 	integrator_part2();
-<<<<<<< HEAD
-	gettimeofday(&tim, NULL);
-	double timing_final = tim.tv_sec+(tim.tv_usec/1000000.0);
-	timing = timing_final-timing_initial;
-}
-
-void integrator_set(int i){
-	integrator = i;
-}
-
-// Integrate for 1 step
-void reset(void){ 
-	dt 		= 0.01;
-	t 		= 0;
-	tmax		= 0;
-	G 		= 1;
-	softening 	= 0;
-	N 		= 0;
-	Nmax 		= 0;
-	N_active 	= -1;
-	N_megno 	= 0;
-	N_megno2 	= 0;
-	N_megnopp 	= 1;
-	iter		= 0;
-	timing		= 0.;
-	free(particles);
-	particles 	= NULL;
-	problem_additional_forces = NULL;
-	problem_additional_forces_with_parameters = NULL;
-	integrator_reset();
-	struct timeval tim;
-	gettimeofday(&tim, NULL);
-	srand ( tim.tv_usec + getpid());
-=======
 	if (problem_post_timestep_modifications){
 		integrator_synchronize();
 		problem_post_timestep_modifications();
@@ -157,7 +123,6 @@
 		timing_final = tim.tv_sec+(tim.tv_usec/1000000.0);
 		timing = timing_final-timing_initial;
 	}
->>>>>>> 223bd87c
 }
 
 // Integrate until t=_tmax (or slightly more if exact_finish_time=0)
