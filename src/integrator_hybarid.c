--- conflicted
+++ resolved
@@ -42,12 +42,9 @@
 static void reb_integrator_hybarid_additional_forces_mini(struct reb_simulation* mini);
 void calc_forces_on_planets(const struct reb_simulation* r, double* a_0);
 
-<<<<<<< HEAD
-=======
 double* a_0 = NULL;
 double* a_1 = NULL;
 
->>>>>>> adc2eab2
 void reb_integrator_hybarid_part1(struct reb_simulation* r){
 	const int _N_active = ((r->N_active==-1)?r->N:r->N_active) - r->N_var;
     if (r->ri_hybarid.mini == NULL){
