/**
 * @file 	gravity.c
 * @brief 	Direct gravity calculation, O(N^2).
 * @author 	Hanno Rein <hanno@hanno-rein.de>
 *
 * @details 	This is the crudest implementation of an N-body code
 * which sums up every pair of particles. It is only useful very small 
 * particle numbers (N<~100) as it scales as O(N^2). Note that the MPI
 * implementation is not well tested and only works for very specific
 * problems. This should be resolved in the future. 
 *
 * 
 * @section LICENSE
 * Copyright (c) 2011 Hanno Rein, Shangfei Liu
 *
 * This file is part of rebound.
 *
 * rebound is free software: you can redistribute it and/or modify
 * it under the terms of the GNU General Public License as published by
 * the Free Software Foundation, either version 3 of the License, or
 * (at your option) any later version.
 *
 * rebound is distributed in the hope that it will be useful,
 * but WITHOUT ANY WARRANTY; without even the implied warranty of
 * MERCHANTABILITY or FITNESS FOR A PARTICULAR PURPOSE.  See the
 * GNU General Public License for more details.
 *
 * You should have received a copy of the GNU General Public License
 * along with rebound.  If not, see <http://www.gnu.org/licenses/>.
 *
 */
#include <stdio.h>
#include <stdlib.h>
#include <unistd.h>
#include <math.h>
#include <time.h>
#include "particle.h"
#include "rebound.h"
#include "tree.h"
#include "boundary.h"

#ifdef MPI
#include "communication_mpi.h"
#endif

/**
  * @brief The function loops over all trees to call calculate_forces_for_particle_from_cell() tree to calculate forces for each particle.
  * @param r REBOUND simulation to consider
  * @param pt Index of the particle the force is calculated for.
  * @param gb Ghostbox plus position of the particle (precalculated). 
  */
static void reb_calculate_acceleration_for_particle(const struct reb_simulation* const r, const int pt, const struct reb_ghostbox gb);

/**
 * Main Gravity Routine
 */
void reb_calculate_acceleration(struct reb_simulation* r){
	struct reb_particle* const particles = r->particles;
	const int N = r->N;
	const int N_active = r->N_active;
	const double G = r->G;
	const double softening2 = r->softening*r->softening;
	const unsigned int _gravity_ignore_10 = r->gravity_ignore_10;
	const int _N_start  = (r->integrator==REB_INTEGRATOR_WH?1:0);
	const int _N_active = ((N_active==-1)?N:N_active) - r->N_var;
	const int _N_real   = N  - r->N_var;
<<<<<<< HEAD
	const int _passive_influence   = r->passive_influence;
=======
	const int _testparticle_type   = r->testparticle_type;
>>>>>>> 0b2aba67
	switch (r->gravity){
		case REB_GRAVITY_NONE: // Do nothing.
		break;
		case REB_GRAVITY_BASIC:
		{
			const int nghostx = r->nghostx;
			const int nghosty = r->nghosty;
			const int nghostz = r->nghostz;
#pragma omp parallel for schedule(guided)
			for (int i=0; i<N; i++){
				particles[i].ax = 0; 
				particles[i].ay = 0; 
				particles[i].az = 0; 
			}
			// Summing over all Ghost Boxes
			for (int gbx=-nghostx; gbx<=nghostx; gbx++){
			for (int gby=-nghosty; gby<=nghosty; gby++){
			for (int gbz=-nghostz; gbz<=nghostz; gbz++){
				struct reb_ghostbox gb = reb_boundary_get_ghostbox(r, gbx,gby,gbz);
				// Summing over all particle pairs
#pragma omp parallel for schedule(guided)
				for (int i=_N_start; i<_N_real; i++){
				for (int j=_N_start; j<_N_active; j++){
					if (_gravity_ignore_10 && j==1 && i==0 ) continue;
					if (i==j) continue;
					const double dx = (gb.shiftx+particles[i].x) - particles[j].x;
					const double dy = (gb.shifty+particles[i].y) - particles[j].y;
					const double dz = (gb.shiftz+particles[i].z) - particles[j].z;
					const double _r = sqrt(dx*dx + dy*dy + dz*dz + softening2);
					const double prefact = -G/(_r*_r*_r)*particles[j].m;
					
					particles[i].ax    += prefact*dx;
					particles[i].ay    += prefact*dy;
					particles[i].az    += prefact*dz;
				}
				}
<<<<<<< HEAD
                if (_passive_influence){
=======
                if (_testparticle_type){
>>>>>>> 0b2aba67
				for (int i=_N_start; i<_N_active; i++){
				for (int j=_N_active; j<_N_real; j++){
					if (_gravity_ignore_10 && j==1 && i==0 ) continue;
					const double dx = (gb.shiftx+particles[i].x) - particles[j].x;
					const double dy = (gb.shifty+particles[i].y) - particles[j].y;
					const double dz = (gb.shiftz+particles[i].z) - particles[j].z;
					const double _r = sqrt(dx*dx + dy*dy + dz*dz + softening2);
					const double prefact = -G/(_r*_r*_r)*particles[j].m;
					
					particles[i].ax    += prefact*dx;
					particles[i].ay    += prefact*dy;
					particles[i].az    += prefact*dz;
				}
				}
                }
			}
			}
			}
		}
		break;
		case REB_GRAVITY_COMPENSATED:
		{
			if (r->gravity_cs_allocatedN<N){
				r->gravity_cs = realloc(r->gravity_cs,N*sizeof(struct reb_vec3d));
				r->gravity_cs_allocatedN = N;
			}
			struct reb_vec3d* restrict const cs = r->gravity_cs;
#pragma omp parallel for schedule(guided)
			for (int i=0; i<_N_real; i++){
				particles[i].ax = 0.; 
				particles[i].ay = 0.; 
				particles[i].az = 0.; 
				cs[i].x = 0.;
				cs[i].y = 0.;
				cs[i].z = 0.;
			}
			// Summing over all massive particle pairs
#pragma omp parallel for schedule(guided)
			for (int i=_N_start; i<_N_active; i++){
			for (int j=i+1; j<_N_active; j++){
				if (_gravity_ignore_10 && j==1 && i==0 ) continue;
				const double dx = particles[i].x - particles[j].x;
				const double dy = particles[i].y - particles[j].y;
				const double dz = particles[i].z - particles[j].z;
				const double r2 = dx*dx + dy*dy + dz*dz + softening2;
				const double r = sqrt(r2);
				const double prefact  = G/(r2*r);
				const double prefacti = prefact*particles[i].m;
				const double prefactj = -prefact*particles[j].m;
				
				{
				double ix = prefactj*dx;
				double yx = ix - cs[i].x;
				double tx = particles[i].ax + yx;
				cs[i].x = (tx - particles[i].ax) - yx;
				particles[i].ax = tx;

				double iy = prefactj*dy;
				double yy = iy- cs[i].y;
				double ty = particles[i].ay + yy;
				cs[i].y = (ty - particles[i].ay) - yy;
				particles[i].ay = ty;
				
				double iz = prefactj*dz;
				double yz = iz - cs[i].z;
				double tz = particles[i].az + yz;
				cs[i].z = (tz - particles[i].az) - yz;
				particles[i].az = tz;
				}
				
				{
				double ix = prefacti*dx;
				double yx = ix - cs[j].x;
				double tx = particles[j].ax + yx;
				cs[j].x = (tx - particles[j].ax) - yx;
				particles[j].ax = tx;

				double iy = prefacti*dy;
				double yy = iy - cs[j].y;
				double ty = particles[j].ay + yy;
				cs[j].y = (ty - particles[j].ay) - yy;
				particles[j].ay = ty;
				
				double iz = prefacti*dz;
				double yz = iz - cs[j].z;
				double tz = particles[j].az + yz;
				cs[j].z = (tz - particles[j].az) - yz;
				particles[j].az = tz;
				}
			}
			}
			// Testparticles
#pragma omp parallel for schedule(guided)
			for (int i=_N_active; i<_N_real; i++){
			for (int j=_N_start; j<_N_active; j++){
				if (_gravity_ignore_10 && i==1 && j==0 ) continue;
				const double dx = particles[i].x - particles[j].x;
				const double dy = particles[i].y - particles[j].y;
				const double dz = particles[i].z - particles[j].z;
				const double r2 = dx*dx + dy*dy + dz*dz + softening2;
				const double r = sqrt(r2);
				const double prefact  = G/(r2*r);
				const double prefactj = -prefact*particles[j].m;
				
				{
				double ix = prefactj*dx;
				double yx = ix - cs[i].x;
				double tx = particles[i].ax + yx;
				cs[i].x = (tx - particles[i].ax) - yx;
				particles[i].ax = tx;

				double iy = prefactj*dy;
				double yy = iy- cs[i].y;
				double ty = particles[i].ay + yy;
				cs[i].y = (ty - particles[i].ay) - yy;
				particles[i].ay = ty;
				
				double iz = prefactj*dz;
				double yz = iz - cs[i].z;
				double tz = particles[i].az + yz;
				cs[i].z = (tz - particles[i].az) - yz;
				particles[i].az = tz;
				}
<<<<<<< HEAD
                if (_passive_influence){
=======
                if (_testparticle_type){
>>>>>>> 0b2aba67
				const double prefacti = prefact*particles[i].m;
				{
				double ix = prefacti*dx;
				double yx = ix - cs[j].x;
				double tx = particles[j].ax + yx;
				cs[j].x = (tx - particles[j].ax) - yx;
				particles[j].ax = tx;

				double iy = prefacti*dy;
				double yy = iy - cs[j].y;
				double ty = particles[j].ay + yy;
				cs[j].y = (ty - particles[j].ay) - yy;
				particles[j].ay = ty;
				
				double iz = prefacti*dz;
				double yz = iz - cs[j].z;
				double tz = particles[j].az + yz;
				cs[j].z = (tz - particles[j].az) - yz;
				particles[j].az = tz;
				}
                }
			}
			}
		}
		break;
		case REB_GRAVITY_TREE:
		{
#pragma omp parallel for schedule(guided)
			for (int i=0; i<N; i++){
				particles[i].ax = 0; 
				particles[i].ay = 0; 
				particles[i].az = 0; 
			}
			// Summing over all Ghost Boxes
			for (int gbx=-r->nghostx; gbx<=r->nghostx; gbx++){
			for (int gby=-r->nghosty; gby<=r->nghosty; gby++){
			for (int gbz=-r->nghostz; gbz<=r->nghostz; gbz++){
				// Summing over all particle pairs
#pragma omp parallel for schedule(guided)
				for (int i=0; i<N; i++){
					struct reb_ghostbox gb = reb_boundary_get_ghostbox(r, gbx,gby,gbz);
					// Precalculated shifted position
					gb.shiftx += particles[i].x;
					gb.shifty += particles[i].y;
					gb.shiftz += particles[i].z;
					reb_calculate_acceleration_for_particle(r, i, gb);
				}
			}
			}
			}
		}
		break;
		default:
			reb_exit("Gravity calculation not yet implemented.");
	}

}

void reb_calculate_acceleration_var(struct reb_simulation* r){
	struct reb_particle* const particles = r->particles;
	const double G = r->G;
	const unsigned int _gravity_ignore_10 = r->gravity_ignore_10;
	const int N = r->N;
	const int _N_real   = N - r->N_var;
	switch (r->gravity){
		case REB_GRAVITY_NONE: // Do nothing.
		break;
		case REB_GRAVITY_COMPENSATED:
        {
			struct reb_vec3d* restrict const cs = r->gravity_cs;
#pragma omp parallel for schedule(guided)
			for (int i=_N_real; i<N; i++){
				cs[i].x = 0.;
				cs[i].y = 0.;
				cs[i].z = 0.;
			}
        }
		case REB_GRAVITY_BASIC:
            for (int v=0;v<r->var_config_N;v++){
                struct reb_variational_configuration const vc = r->var_config[v];
                if (vc.order==1){
                    //////////////////
                    /// 1st order  ///
                    //////////////////
                    struct reb_particle* const particles_var1 = particles + vc.index;
                    if (vc.testparticle<0){
                        for (int i=0; i<_N_real; i++){
                            particles_var1[i].ax = 0.; 
                            particles_var1[i].ay = 0.; 
                            particles_var1[i].az = 0.; 
                        }
                        for (int i=0; i<_N_real; i++){
                        for (int j=i+1; j<_N_real; j++){
                            if (_gravity_ignore_10 && ((i==1 && j==0) || (j==1 && i==0)) ) continue;
                            const double dx = particles[i].x - particles[j].x;
                            const double dy = particles[i].y - particles[j].y;
                            const double dz = particles[i].z - particles[j].z;
                            const double r2 = dx*dx + dy*dy + dz*dz;
                            const double _r  = sqrt(r2);
                            const double r3inv = 1./(r2*_r);
                            const double r5inv = 3.*r3inv/r2;
                            const double ddx = particles_var1[i].x - particles_var1[j].x;
                            const double ddy = particles_var1[i].y - particles_var1[j].y;
                            const double ddz = particles_var1[i].z - particles_var1[j].z;
                            const double Gmi = G * particles[i].m;
                            const double Gmj = G * particles[j].m;

                            // Variational equations
                            const double dxdx = dx*dx*r5inv - r3inv;
                            const double dydy = dy*dy*r5inv - r3inv;
                            const double dzdz = dz*dz*r5inv - r3inv;
                            const double dxdy = dx*dy*r5inv;
                            const double dxdz = dx*dz*r5inv;
                            const double dydz = dy*dz*r5inv;
                            const double dax =   ddx * dxdx + ddy * dxdy + ddz * dxdz;
                            const double day =   ddx * dxdy + ddy * dydy + ddz * dydz;
                            const double daz =   ddx * dxdz + ddy * dydz + ddz * dzdz;

                            // Variational mass contributions
                            const double dGmi = G*particles_var1[i].m;
                            const double dGmj = G*particles_var1[j].m;

                            particles_var1[i].ax += Gmj * dax - dGmj*r3inv*dx;
                            particles_var1[i].ay += Gmj * day - dGmj*r3inv*dy;
                            particles_var1[i].az += Gmj * daz - dGmj*r3inv*dz;

                            particles_var1[j].ax -= Gmi * dax - dGmi*r3inv*dx;
                            particles_var1[j].ay -= Gmi * day - dGmi*r3inv*dy;
                            particles_var1[j].az -= Gmi * daz - dGmi*r3inv*dz; 
                        }
                        }
                    }else{ //testparticle
                        int i = vc.testparticle;
                        particles_var1[0].ax = 0.; 
                        particles_var1[0].ay = 0.; 
                        particles_var1[0].az = 0.; 
                        for (int j=0; j<_N_real; j++){
                            if (i==j) continue;
                            if (_gravity_ignore_10 && ((i==1 && j==0) || (j==1 && i==0)) ) continue;
                            const double dx = particles[i].x - particles[j].x;
                            const double dy = particles[i].y - particles[j].y;
                            const double dz = particles[i].z - particles[j].z;
                            const double r2 = dx*dx + dy*dy + dz*dz;
                            const double _r  = sqrt(r2);
                            const double r3inv = 1./(r2*_r);
                            const double r5inv = 3.*r3inv/r2;
                            const double ddx = particles_var1[0].x;
                            const double ddy = particles_var1[0].y;
                            const double ddz = particles_var1[0].z;
                            const double Gmj = G * particles[j].m;

                            // Variational equations
                            const double dxdx = dx*dx*r5inv - r3inv;
                            const double dydy = dy*dy*r5inv - r3inv;
                            const double dzdz = dz*dz*r5inv - r3inv;
                            const double dxdy = dx*dy*r5inv;
                            const double dxdz = dx*dz*r5inv;
                            const double dydz = dy*dz*r5inv;
                            const double dax =   ddx * dxdx + ddy * dxdy + ddz * dxdz;
                            const double day =   ddx * dxdy + ddy * dydy + ddz * dydz;
                            const double daz =   ddx * dxdz + ddy * dydz + ddz * dzdz;

                            // No variational mass contributions for test particles!

                            particles_var1[0].ax += Gmj * dax;
                            particles_var1[0].ay += Gmj * day;
                            particles_var1[0].az += Gmj * daz;

                        }
                    }
                }else if (vc.order==2){
                    //////////////////
                    /// 2nd order  ///
                    //////////////////
                    struct reb_particle* const particles_var2 = particles + vc.index;
                    struct reb_particle* const particles_var1a = particles + vc.index_1st_order_a;
                    struct reb_particle* const particles_var1b = particles + vc.index_1st_order_b;
                    if (vc.testparticle<0){
                        for (int i=0; i<_N_real; i++){
                            particles_var2[i].ax = 0.; 
                            particles_var2[i].ay = 0.; 
                            particles_var2[i].az = 0.; 
                        }
                        for (int i=0; i<_N_real; i++){
                        for (int j=i+1; j<_N_real; j++){
                            // TODO: Need to implement WH skipping
                            //if (_gravity_ignore_10 && ((i==1 && j==0) || (j==1 && i==0)) ) continue;
                            const double dx = particles[i].x - particles[j].x;
                            const double dy = particles[i].y - particles[j].y;
                            const double dz = particles[i].z - particles[j].z;
                            const double r2 = dx*dx + dy*dy + dz*dz;
                            const double r  = sqrt(r2);
                            const double r3inv = 1./(r2*r);
                            const double r5inv = r3inv/r2;
                            const double r7inv = r5inv/r2;
                            const double ddx = particles_var2[i].x - particles_var2[j].x;
                            const double ddy = particles_var2[i].y - particles_var2[j].y;
                            const double ddz = particles_var2[i].z - particles_var2[j].z;
                            const double Gmi = G * particles[i].m;
                            const double Gmj = G * particles[j].m;
                            const double ddGmi = G*particles_var2[i].m;
                            const double ddGmj = G*particles_var2[j].m;
                            
                            // Variational equations
                            // delta^(2) terms
                            double dax =         ddx * ( 3.*dx*dx*r5inv - r3inv )
                                       + ddy * ( 3.*dx*dy*r5inv )
                                       + ddz * ( 3.*dx*dz*r5inv );
                            double day =         ddx * ( 3.*dy*dx*r5inv )
                                       + ddy * ( 3.*dy*dy*r5inv - r3inv )
                                       + ddz * ( 3.*dy*dz*r5inv );
                            double daz =         ddx * ( 3.*dz*dx*r5inv )
                                       + ddy * ( 3.*dz*dy*r5inv )
                                       + ddz * ( 3.*dz*dz*r5inv - r3inv );
                            
                            // delta^(1) delta^(1) terms
                            const double dk1dx = particles_var1a[i].x - particles_var1a[j].x;
                            const double dk1dy = particles_var1a[i].y - particles_var1a[j].y;
                            const double dk1dz = particles_var1a[i].z - particles_var1a[j].z;
                            const double dk2dx = particles_var1b[i].x - particles_var1b[j].x;
                            const double dk2dy = particles_var1b[i].y - particles_var1b[j].y;
                            const double dk2dz = particles_var1b[i].z - particles_var1b[j].z;

                            const double rdk1 =  dx*dk1dx + dy*dk1dy + dz*dk1dz;
                            const double rdk2 =  dx*dk2dx + dy*dk2dy + dz*dk2dz;
                            const double dk1dk2 =  dk1dx*dk2dx + dk1dy*dk2dy + dk1dz*dk2dz;
                            dax 	+=        3.* r5inv * dk2dx * rdk1
                                    + 3.* r5inv * dk1dx * rdk2
                                    + 3.* r5inv    * dx * dk1dk2  
                                        - 15.      * dx * r7inv * rdk1 * rdk2;
                            day 	+=        3.* r5inv * dk2dy * rdk1
                                    + 3.* r5inv * dk1dy * rdk2
                                    + 3.* r5inv    * dy * dk1dk2  
                                        - 15.      * dy * r7inv * rdk1 * rdk2;
                            daz 	+=        3.* r5inv * dk2dz * rdk1
                                    + 3.* r5inv * dk1dz * rdk2
                                    + 3.* r5inv    * dz * dk1dk2  
                                        - 15.      * dz * r7inv * rdk1 * rdk2;
                            
                            const double dk1Gmi = G * particles_var1a[i].m;
                            const double dk1Gmj = G * particles_var1a[j].m;
                            const double dk2Gmi = G * particles_var1b[i].m;
                            const double dk2Gmj = G * particles_var1b[j].m;

                            particles_var2[i].ax += Gmj * dax 
                                - ddGmj*r3inv*dx 
                                - dk2Gmj*r3inv*dk1dx + 3.*dk2Gmj*r5inv*dx*rdk1
                                - dk1Gmj*r3inv*dk2dx + 3.*dk1Gmj*r5inv*dx*rdk2;
                            particles_var2[i].ay += Gmj * day 
                                - ddGmj*r3inv*dy
                                - dk2Gmj*r3inv*dk1dy + 3.*dk2Gmj*r5inv*dy*rdk1
                                - dk1Gmj*r3inv*dk2dy + 3.*dk1Gmj*r5inv*dy*rdk2;
                            particles_var2[i].az += Gmj * daz 
                                - ddGmj*r3inv*dz
                                - dk2Gmj*r3inv*dk1dz + 3.*dk2Gmj*r5inv*dz*rdk1
                                - dk1Gmj*r3inv*dk2dz + 3.*dk1Gmj*r5inv*dz*rdk2;
                                                                                 
                            particles_var2[j].ax -= Gmi * dax 
                                - ddGmi*r3inv*dx
                                - dk2Gmi*r3inv*dk1dx + 3.*dk2Gmi*r5inv*dx*rdk1
                                - dk1Gmi*r3inv*dk2dx + 3.*dk1Gmi*r5inv*dx*rdk2;
                            particles_var2[j].ay -= Gmi * day 
                                - ddGmi*r3inv*dy
                                - dk2Gmi*r3inv*dk1dy + 3.*dk2Gmi*r5inv*dy*rdk1
                                - dk1Gmi*r3inv*dk2dy + 3.*dk1Gmi*r5inv*dy*rdk2;
                            particles_var2[j].az -= Gmi * daz 
                                - ddGmi*r3inv*dz
                                - dk2Gmi*r3inv*dk1dz + 3.*dk2Gmi*r5inv*dz*rdk1
                                - dk1Gmi*r3inv*dk2dz + 3.*dk1Gmi*r5inv*dz*rdk2;
                        }
                        }
                    }else{ //testparticle
                        int i = vc.testparticle;
                        particles_var2[0].ax = 0.; 
                        particles_var2[0].ay = 0.; 
                        particles_var2[0].az = 0.; 
                        for (int j=0; j<_N_real; j++){
                            if (i==j) continue;
                            // TODO: Need to implement WH skipping
                            //if (_gravity_ignore_10 && ((i==1 && j==0) || (j==1 && i==0)) ) continue;
                            const double dx = particles[i].x - particles[j].x;
                            const double dy = particles[i].y - particles[j].y;
                            const double dz = particles[i].z - particles[j].z;
                            const double r2 = dx*dx + dy*dy + dz*dz;
                            const double r  = sqrt(r2);
                            const double r3inv = 1./(r2*r);
                            const double r5inv = r3inv/r2;
                            const double r7inv = r5inv/r2;
                            const double ddx = particles_var2[0].x;
                            const double ddy = particles_var2[0].y;
                            const double ddz = particles_var2[0].z;
                            const double Gmj = G * particles[j].m;
                            
                            // Variational equations
                            // delta^(2) terms
                            double dax =         ddx * ( 3.*dx*dx*r5inv - r3inv )
                                       + ddy * ( 3.*dx*dy*r5inv )
                                       + ddz * ( 3.*dx*dz*r5inv );
                            double day =         ddx * ( 3.*dy*dx*r5inv )
                                       + ddy * ( 3.*dy*dy*r5inv - r3inv )
                                       + ddz * ( 3.*dy*dz*r5inv );
                            double daz =         ddx * ( 3.*dz*dx*r5inv )
                                       + ddy * ( 3.*dz*dy*r5inv )
                                       + ddz * ( 3.*dz*dz*r5inv - r3inv );
                            
                            // delta^(1) delta^(1) terms
                            const double dk1dx = particles_var1a[0].x;
                            const double dk1dy = particles_var1a[0].y;
                            const double dk1dz = particles_var1a[0].z;
                            const double dk2dx = particles_var1b[0].x;
                            const double dk2dy = particles_var1b[0].y;
                            const double dk2dz = particles_var1b[0].z;

                            const double rdk1 =  dx*dk1dx + dy*dk1dy + dz*dk1dz;
                            const double rdk2 =  dx*dk2dx + dy*dk2dy + dz*dk2dz;
                            const double dk1dk2 =  dk1dx*dk2dx + dk1dy*dk2dy + dk1dz*dk2dz;
                            dax 	+=        3.* r5inv * dk2dx * rdk1
                                    + 3.* r5inv * dk1dx * rdk2
                                    + 3.* r5inv    * dx * dk1dk2  
                                        - 15.      * dx * r7inv * rdk1 * rdk2;
                            day 	+=        3.* r5inv * dk2dy * rdk1
                                    + 3.* r5inv * dk1dy * rdk2
                                    + 3.* r5inv    * dy * dk1dk2  
                                        - 15.      * dy * r7inv * rdk1 * rdk2;
                            daz 	+=        3.* r5inv * dk2dz * rdk1
                                    + 3.* r5inv * dk1dz * rdk2
                                    + 3.* r5inv    * dz * dk1dk2  
                                        - 15.      * dz * r7inv * rdk1 * rdk2;
                            
                            // No variational mass contributions for test particles!

                            particles_var2[0].ax += Gmj * dax; 
                            particles_var2[0].ay += Gmj * day;
                            particles_var2[0].az += Gmj * daz;
                        }
                    }
                }
            }
			break;
		default:
			reb_exit("Variational gravity calculation not yet implemented.");
	}

}


// Helper routines for REB_GRAVITY_TREE


/**
  * @brief The function calls itself recursively using cell breaking criterion to check whether it can use center of mass (and mass quadrupole tensor) to calculate forces.
  * Calculate the acceleration for a particle from a given cell and all its daughter cells.
  *
  * @param r REBOUND simulation to consider
  * @param pt Index of the particle the force is calculated for.
  * @param node Pointer to the cell the force is calculated from.
  * @param gb Ghostbox plus position of the particle (precalculated). 
  */
static void reb_calculate_acceleration_for_particle_from_cell(const struct reb_simulation* const r, const int pt, const struct reb_treecell *node, const struct reb_ghostbox gb);

static void reb_calculate_acceleration_for_particle(const struct reb_simulation* const r, const int pt, const struct reb_ghostbox gb) {
	for(int i=0;i<r->root_n;i++){
		struct reb_treecell* node = r->tree_root[i];
		if (node!=NULL){
			reb_calculate_acceleration_for_particle_from_cell(r, pt, node, gb);
		}
	}
}

static void reb_calculate_acceleration_for_particle_from_cell(const struct reb_simulation* r, const int pt, const struct reb_treecell *node, const struct reb_ghostbox gb) {
	const double G = r->G;
	const double softening2 = r->softening*r->softening;
	struct reb_particle* const particles = r->particles;
	const double dx = gb.shiftx - node->mx;
	const double dy = gb.shifty - node->my;
	const double dz = gb.shiftz - node->mz;
	const double r2 = dx*dx + dy*dy + dz*dz;
	if ( node->pt < 0 ) { // Not a leaf
		if ( node->w*node->w > r->opening_angle2*r2 ){
			for (int o=0; o<8; o++) {
				if (node->oct[o] != NULL) {
					reb_calculate_acceleration_for_particle_from_cell(r, pt, node->oct[o], gb);
				}
			}
		} else {
			double _r = sqrt(r2 + softening2);
			double prefact = -G/(_r*_r*_r)*node->m;
#ifdef QUADRUPOLE
			double qprefact = G/(_r*_r*_r*_r*_r);
			particles[pt].ax += qprefact*(dx*node->mxx + dy*node->mxy + dz*node->mxz); 
			particles[pt].ay += qprefact*(dx*node->mxy + dy*node->myy + dz*node->myz); 
			particles[pt].az += qprefact*(dx*node->mxz + dy*node->myz + dz*node->mzz); 
			double mrr 	= dx*dx*node->mxx 	+ dy*dy*node->myy 	+ dz*dz*node->mzz
					+ 2.*dx*dy*node->mxy 	+ 2.*dx*dz*node->mxz 	+ 2.*dy*dz*node->myz; 
			qprefact *= -5.0/(2.0*_r*_r)*mrr;
			particles[pt].ax += (qprefact + prefact) * dx; 
			particles[pt].ay += (qprefact + prefact) * dy; 
			particles[pt].az += (qprefact + prefact) * dz; 
#else
			particles[pt].ax += prefact*dx; 
			particles[pt].ay += prefact*dy; 
			particles[pt].az += prefact*dz; 
#endif
		}
	} else { // It's a leaf node
		if (node->pt == pt) return;
		double _r = sqrt(r2 + softening2);
		double prefact = -G/(_r*_r*_r)*node->m;
		particles[pt].ax += prefact*dx; 
		particles[pt].ay += prefact*dy; 
		particles[pt].az += prefact*dz; 
	}
}
<|MERGE_RESOLUTION|>--- conflicted
+++ resolved
@@ -64,11 +64,7 @@
 	const int _N_start  = (r->integrator==REB_INTEGRATOR_WH?1:0);
 	const int _N_active = ((N_active==-1)?N:N_active) - r->N_var;
 	const int _N_real   = N  - r->N_var;
-<<<<<<< HEAD
-	const int _passive_influence   = r->passive_influence;
-=======
 	const int _testparticle_type   = r->testparticle_type;
->>>>>>> 0b2aba67
 	switch (r->gravity){
 		case REB_GRAVITY_NONE: // Do nothing.
 		break;
@@ -105,11 +101,7 @@
 					particles[i].az    += prefact*dz;
 				}
 				}
-<<<<<<< HEAD
-                if (_passive_influence){
-=======
                 if (_testparticle_type){
->>>>>>> 0b2aba67
 				for (int i=_N_start; i<_N_active; i++){
 				for (int j=_N_active; j<_N_real; j++){
 					if (_gravity_ignore_10 && j==1 && i==0 ) continue;
@@ -233,11 +225,7 @@
 				cs[i].z = (tz - particles[i].az) - yz;
 				particles[i].az = tz;
 				}
-<<<<<<< HEAD
-                if (_passive_influence){
-=======
                 if (_testparticle_type){
->>>>>>> 0b2aba67
 				const double prefacti = prefact*particles[i].m;
 				{
 				double ix = prefacti*dx;
