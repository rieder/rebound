--- conflicted
+++ resolved
@@ -512,8 +512,6 @@
 
 # Variational Equations
     def add_variational(self,order=1,index_1st_order_a=None, index_1st_order_b=None, testparticle=-1):
-<<<<<<< HEAD
-=======
         """ 
         This function adds a set of variational particles to the simulation. 
 
@@ -534,7 +532,6 @@
         -------
         Returns the index of the first variational particle in the particle array.
         """
->>>>>>> 0b2aba67
         if order==1:
             clibrebound.reb_add_var_1st_order.restype = c_int
             index = clibrebound.reb_add_var_1st_order(byref(self),c_int(testparticle))
